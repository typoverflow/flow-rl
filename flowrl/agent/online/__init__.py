from ..base import BaseAgent
<<<<<<< HEAD
from .alac.alac import ALACAgent
from .ctrl.ctrl import Ctrl_TD3_Agent
=======
from .ctrl.ctrl import CtrlTD3Agent
>>>>>>> f11755b6
from .dpmd import DPMDAgent
from .idem import IDEMAgent
from .ppo import PPOAgent
from .qsm import QSMAgent
from .sac import SACAgent
from .sdac import SDACAgent
from .td3 import TD3Agent
from .td7.td7 import TD7Agent

__all__ = [
    "BaseAgent",
    "SACAgent",
    "TD3Agent",
    "TD7Agent",
    "SDACAgent",
    "DPMDAgent",
    "PPOAgent",
<<<<<<< HEAD
    "QSMAgent",
    "IDEMAgent",
    "ALACAgent",
    "Ctrl_TD3_Agent",
=======
    "CtrlTD3Agent",
>>>>>>> f11755b6
]<|MERGE_RESOLUTION|>--- conflicted
+++ resolved
@@ -1,10 +1,6 @@
 from ..base import BaseAgent
-<<<<<<< HEAD
 from .alac.alac import ALACAgent
-from .ctrl.ctrl import Ctrl_TD3_Agent
-=======
 from .ctrl.ctrl import CtrlTD3Agent
->>>>>>> f11755b6
 from .dpmd import DPMDAgent
 from .idem import IDEMAgent
 from .ppo import PPOAgent
@@ -22,12 +18,8 @@
     "SDACAgent",
     "DPMDAgent",
     "PPOAgent",
-<<<<<<< HEAD
     "QSMAgent",
     "IDEMAgent",
     "ALACAgent",
-    "Ctrl_TD3_Agent",
-=======
     "CtrlTD3Agent",
->>>>>>> f11755b6
 ]